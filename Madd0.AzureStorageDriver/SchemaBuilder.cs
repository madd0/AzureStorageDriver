﻿//-----------------------------------------------------------------------
// <copyright file="SchemaBuilder.cs" company="madd0.com">
//     Copyright (c) 2012 Mauricio DIAZ ORLICH.
//     Code licensed under the MIT X11 license.
// </copyright>
// <author>Mauricio DIAZ ORLICH</author>
//-----------------------------------------------------------------------
namespace Madd0.AzureStorageDriver
{
#if NETCORE
    using Microsoft.Azure.Cosmos.Table;
#else
    using Microsoft.Azure.CosmosDB.Table;
#endif

    using System;
    using System.Collections.Generic;
    using System.IO;
    using System.Linq;
    using System.Net;
    using System.Reflection;
    using System.Threading.Tasks;
    using LINQPad.Extensibility.DataContext;
    using Madd0.AzureStorageDriver.Properties;


    /// <summary>
    /// Provides the methods necessary to determining the storage account's schema and to building
    /// the typed data context .
    /// </summary>
    internal static class SchemaBuilder
    {
        // Names of columns that should be marked as table keys.
        private static readonly List<string> KeyColumns = new List<string> { "PartitionKey", "RowKey" };

        /// <summary>
        /// Gets the schema and builds the assembly.
        /// </summary>
        /// <param name="properties">The current configuration.</param>
        /// <param name="driverFolder">The driver folder. Used to resolve dependencies.</param>
        /// <param name="name">The <see cref="AssemblyName"/> instace of the assembly being created.</param>
        /// <param name="namepace">The namespace to be used in the generated code.</param>
        /// <param name="typeName">Name of the type of the typed data context.</param>
        /// <returns>A list of <see cref="ExplorerItem"/> instaces that describes the current schema.</returns>
        public static List<ExplorerItem> GetSchemaAndBuildAssembly(StorageAccountProperties properties, string driverFolder, AssemblyName name, string @namepace, string typeName)
        {
            // Get the model from Azure storage
            var model = GetModel(properties);

            // Generate C# code
            var code = GenerateCode(typeName, @namepace, model);

            // And compile the code into the assembly
            BuildAssembly(name, driverFolder, code);

            // Generate the schema for LINQPad
            List<ExplorerItem> schema = GetSchema(model);

            return schema;
        }

        /// <summary>
        /// Build a model of the current Azure storage account. This model will be used to generate
        /// the typed code as well as the schema needed by LINQPad.
        /// </summary>
        /// <param name="properties">The current configuration.</param>
        /// <returns>A list of <see cref="CloudTable"/> instances that describe the current Azure
        /// storage model.</returns>
        private static IEnumerable<CloudTable> GetModel(StorageAccountProperties properties)
        {
            // make sure that we can make at least ModelLoadMaxParallelism concurrent
            // cals to azure table storage
            ServicePointManager.DefaultConnectionLimit = properties.ModelLoadMaxParallelism;

            var tableClient = properties.GetStorageAccount().CreateCloudTableClient();
            
            // First get a list of all tables
            var model = (from tableName in tableClient.ListTables()
                         select new CloudTable
                         {
                             Name = tableName.Name
                         }).ToList();

            var options = new ParallelOptions()
            {
                MaxDegreeOfParallelism = properties.ModelLoadMaxParallelism
            };

            Parallel.ForEach(model, options, table =>
            {
                var threadTableClient = properties.GetStorageAccount().CreateCloudTableClient();

                var tableColumns = threadTableClient.GetTableReference(table.Name).ExecuteQuery(new TableQuery().Take(properties.NumberOfRows))
                    .SelectMany(row => row.Properties)
                    .GroupBy(column => column.Key)
                    .Select(grp => new TableColumn
                    {
                        Name = grp.Key,
                        TypeName = GetType(grp.First().Value.PropertyType)
                    });
<<<<<<< HEAD

=======
                
>>>>>>> cbbd6204
                var baseColumns = new List<TableColumn>
                {
                    new TableColumn { Name = "PartitionKey", TypeName = GetType(EdmType.String) },
                    new TableColumn { Name = "RowKey", TypeName = GetType(EdmType.String) },
                    new TableColumn { Name = "Timestamp", TypeName = GetType(EdmType.DateTime) },
                    new TableColumn { Name = "ETag", TypeName = GetType(EdmType.String) }
                };

                table.Columns = tableColumns.Concat(baseColumns).ToArray();
            });
            
            return model;
        }

        /// <summary>
        /// Generates the code to build the typed data context.
        /// </summary>
        /// <param name="typeName">Name of the type.</param>
        /// <param name="namespace">The namespace.</param>
        /// <param name="model">The model.</param>
        /// <returns>The code to be compiled as a string.</returns>
        private static string GenerateCode(string typeName, string @namespace, IEnumerable<CloudTable> model)
        {
            // We use a T4-generated class as the template
            var codeGenerator = new DataContextTemplate
            {
                Namespace = @namespace,
                TypeName = typeName,
                Tables = model
            };

            return codeGenerator.TransformText();
        }

        /// <summary>
        /// Builds the assembly described by the <see cref="AssemblyName"/>.
        /// </summary>
        /// <param name="name">The <see cref="AssemblyName"/> instace of the assembly being created.</param>
        /// <param name="driverFolder">The driver folder. Used to resolve dependencies.</param>
        /// <param name="code">The code of the typed data context.</param>
        private static void BuildAssembly(AssemblyName name, string driverFolder, string code)
        {
            ICompiler compiler;

            var dependencies = new List<string>
            {
                Path.Combine(driverFolder, "Madd0.AzureStorageDriver.dll"),
                typeof(TableQuery).Assembly.Location
            };
#if NETCORE
            compiler = new RoslynCompiler();
#else
            compiler = new CodeDomCompiler();
            dependencies.Add("System.dll");
            dependencies.Add("System.Core.dll");
#endif
            compiler.Compile(code, name, dependencies);
        }

        /// <summary>
        /// Transforms the model based on <see cref="CloudTable"/> instances into a schema based on
        /// <see cref="ExplorerItem"/> instances for LINQPad.
        /// </summary>
        /// <param name="model">The model.</param>
        /// <returns>A schema for LINQPad.</returns>
        private static List<ExplorerItem> GetSchema(IEnumerable<CloudTable> model)
        {
            return (from table in model
                    select new ExplorerItem(table.Name, ExplorerItemKind.QueryableObject, ExplorerIcon.Table)
                    {
                        Children = (from column in table.Columns
                                    select new ExplorerItem(column.Name + " (" + column.TypeName + ")", ExplorerItemKind.Property, ExplorerIcon.Column)
                                    {
                                        Icon = KeyColumns.Contains(column.Name) ? ExplorerIcon.Key : ExplorerIcon.Column,
                                        DragText = column.Name
                                    }).ToList(),
                        DragText = table.Name,
                        IsEnumerable = true
                    }).ToList();
        }

        /// <summary>
        /// Gets the C# type equivalent of an entity data model (Edm) type.
        /// </summary>
        /// <param name="type">The Edm type.</param>
        /// <returns>The C# type.</returns>
        private static string GetType(EdmType type)
        {
            return type switch
            {
                EdmType.Binary => "byte[]",

                EdmType.Boolean => "bool?",

                EdmType.DateTime => "DateTime?",

                EdmType.Double => "double?",

                EdmType.Guid => "Guid?",

                EdmType.Int32 => "int?",

                EdmType.Int64 => "long?",

                EdmType.String => "string",

                _ => throw new NotSupportedException(string.Format(Exceptions.TypeNotSupported, type)),
            };
        }
    }
}<|MERGE_RESOLUTION|>--- conflicted
+++ resolved
@@ -98,11 +98,7 @@
                         Name = grp.Key,
                         TypeName = GetType(grp.First().Value.PropertyType)
                     });
-<<<<<<< HEAD
-
-=======
-                
->>>>>>> cbbd6204
+
                 var baseColumns = new List<TableColumn>
                 {
                     new TableColumn { Name = "PartitionKey", TypeName = GetType(EdmType.String) },
